/*********************************************************************************
 ** Copyright © 2011 - 2022 Petros Koutoupis
 ** All rights reserved.
 **
 ** This file is part of RapidDisk.
 **
 ** RapidDisk is free software: you can redistribute it and/or modify
 ** it under the terms of the GNU General Public License as published by
 ** the Free Software Foundation, either version 2 of the License, or
 ** (at your option) any later version.
 **
 ** RapidDisk is distributed in the hope that it will be useful,
 ** but WITHOUT ANY WARRANTY; without even the implied warranty of
 ** MERCHANTABILITY or FITNESS FOR A PARTICULAR PURPOSE.  See the
 ** GNU General Public License for more details.
 **
 ** You should have received a copy of the GNU General Public License
 ** along with RapidDisk.  If not, see <http://www.gnu.org/licenses/>.
 **
 ** SPDX-License-Identifier: GPL-2.0-or-later
 **
 ** @project: rapiddisk
 **
 ** @filename: rdsk.c
 ** @description: This file contains the core routines of rapiddisk.
 **
 ** @date: 15Oct10, petros@petroskoutoupis.com
 ********************************************************************************/

#include "common.h"
#include "cli.h"
#include <malloc.h>
#include <linux/fs.h>
#include <sys/ioctl.h>

#define BYTES_PER_BLOCK		512
#define IOCTL_RD_GET_STATS	0x0529
#define IOCTL_RD_BLKFLSBUF	0x0531

struct RD_PROFILE *rdsk_head =  (struct RD_PROFILE *) NULL;
struct RD_PROFILE *rdsk_end =   (struct RD_PROFILE *) NULL;
struct RC_PROFILE *cache_head = (struct RC_PROFILE *) NULL;
struct RC_PROFILE *cache_end =  (struct RC_PROFILE *) NULL;

char *read_info(char *name, char *string)
{
	size_t len;
	char file[NAMELEN] = {0};
	char buf[0xFF] = {0};
	static char obuf[0xFF] = {0};
	FILE *fp = NULL;

	memset(&buf, 0, sizeof(buf));
	memset(&obuf, 0, sizeof(obuf));

	sprintf(file, "%s/%s", name, string);
	fp = fopen(file, "r");
	if (fp == NULL) {
		printf("%s: fopen: %s\n", __func__, strerror(errno));
		return NULL;
	}
	fread(buf, FILEDATA, 1, fp);
	len = strlen(buf);
	strncpy(obuf, buf, (len - 1));
	sprintf(obuf, "%s", obuf);
	fclose(fp);

	return obuf;
}

struct RD_PROFILE *search_rdsk_targets(void)
{
	int rc, n = 0;
	char file[NAMELEN] = {0};
	struct dirent **list;
	struct RD_PROFILE *prof = NULL;

	if ((rc = scandir(SYS_BLOCK, &list, NULL, NULL)) < 0) {
		printf("%s: scandir: %s\n", __func__, strerror(errno));
		return NULL;
	}
	for (;n < rc; n++) {
		if (strncmp(list[n]->d_name, "rd", 2) == SUCCESS) {
			prof = (struct RD_PROFILE *)calloc(1, sizeof(struct RD_PROFILE));
			if (prof == NULL) {
				printf("%s: calloc: %s\n", __func__, strerror(errno));
				list = clean_scandir(list, rc);
				return NULL;
			}
			strcpy(prof->device, (char *)list[n]->d_name);
			sprintf(file, "%s/%s", SYS_BLOCK, list[n]->d_name);
			prof->size = (BYTES_PER_SECTOR * strtoll(read_info(file, "size"), NULL, 10));
			prof->lock_status = mem_device_lock_status(prof->device);
			prof->usage = mem_device_get_usage(prof->device);

			if (rdsk_head == NULL)
				rdsk_head = prof;
			else
				rdsk_end->next = prof;
			rdsk_end = prof;
			prof->next = NULL;
		}
//		if (list[n] != NULL) free(list[n]);
	}
	list = clean_scandir(list, rc);
	return rdsk_head;
}

struct RC_PROFILE *search_cache_targets(void)
{
	int num, num2, num3, n = 0, i, z;
	struct dirent **list, **nodes, **maps;
	char file[NAMELEN] = {0};
	struct RC_PROFILE *prof = NULL;

	if ((num = scandir(DEV_MAPPER, &list, NULL, NULL)) < 0) return NULL;
	if ((num2 = scandir(SYS_BLOCK, &nodes, NULL, NULL)) < 0) {
		printf("%s: scandir: %s\n", __func__, strerror(errno));
		list = clean_scandir(list, num);
		return NULL;
	}

	for (;n < num; n++) {
		if (strncmp(list[n]->d_name, "rc", 2) == SUCCESS) {
			prof = (struct RC_PROFILE *)calloc(1, sizeof(struct RC_PROFILE));
			if (prof == NULL) {
				printf("%s: calloc: %s\n", __func__, strerror(errno));
				list = clean_scandir(list, num);
				nodes = clean_scandir(nodes, num2);
				return NULL;
			}
			strcpy(prof->device, (char *)list[n]->d_name);
			for (i = 0;i < num2; i++) {
				if (strncmp(nodes[i]->d_name, "dm-", 3) == SUCCESS) {
					sprintf(file, "%s/%s", SYS_BLOCK, nodes[i]->d_name);
					if (strncmp(read_info(file, "dm/name"), prof->device,
					    sizeof(prof->device)) == 0) {
						sprintf(file, "%s/%s/slaves", SYS_BLOCK, nodes[i]->d_name);
						if ((num3 = scandir(file, &maps, NULL, NULL)) < 0) {
							printf("%s: scandir: %s\n", __func__, strerror(errno));
							list = clean_scandir(list, num);
							nodes = clean_scandir(nodes, num2);
							return NULL;
						}
						for (z=0;z < num3; z++) {
							if (strncmp(maps[z]->d_name, ".", 1) != SUCCESS) {
								if (strncmp(maps[z]->d_name, "rd", 2) == SUCCESS)
									strcpy(prof->cache, (char *)maps[z]->d_name);
								else
									strcpy(prof->source, (char *)maps[z]->d_name);
							}
						}
						maps = clean_scandir(maps, num3);
					}
				}
			}
			if (cache_head == NULL)
				cache_head = prof;
			else
				cache_end->next = prof;
			cache_end = prof;
			prof->next = NULL;
		}
//		if (list[n] != NULL) free(list[n]);
	}
	list = clean_scandir(list, num);
	nodes = clean_scandir(nodes, num2);
	return cache_head;
}

int mem_device_list(struct RD_PROFILE *rd_prof, struct RC_PROFILE *rc_prof)
{
	int num = 1;
	char status[0xf] = {0};

	printf("List of RapidDisk device(s):\n\n");

	while (rd_prof != NULL) {
		memset(status, 0x0, sizeof(status));
		if (rd_prof->lock_status == TRUE) {
			sprintf(status, "Locked");
		} else if (rd_prof->lock_status == FALSE) {
			sprintf(status, "Unlocked");
		} else {
			sprintf(status, "Unavailable");
		}

		printf(" RapidDisk Device %d: %s\tSize (KB): %llu\tUsage (KB): %llu\tStatus: %s\n", num,
		       rd_prof->device, (rd_prof->size / 1024), (rd_prof->usage / 1024), status);
		num++;
		rd_prof = rd_prof->next;
	}
	printf("\nList of RapidDisk-Cache mapping(s):\n\n");
	if (rc_prof == NULL) {
		printf("  None\n");
		goto list_out;
	}
	num = 1;
	while (rc_prof != NULL) {
		if (strstr(rc_prof->device, "rc-wb") != NULL) {
			printf(" dm-writecache Target   %d: %s\tCache: %s  Target: %s (WRITEBACK)\n",
				num, rc_prof->device, rc_prof->cache, rc_prof->source);
		} else {
			printf(" RapidDisk-Cache Target %d: %s\tCache: %s  Target: %s (%s)\n",
				num, rc_prof->device, rc_prof->cache, rc_prof->source,
				(strncmp(rc_prof->device, "rc-wt_", 5) == 0) ? \
				"WRITE THROUGH" : "WRITE AROUND");
		}
		num++;
		rc_prof = rc_prof->next;
	}
list_out:
	printf("\n");
	return SUCCESS;
}

int cache_device_stat(struct RC_PROFILE *rc_prof, char *cache)
{
	char cmd[NAMELEN] = {0};

	if (rc_prof == NULL) {
		printf("  No RapidDisk-Cache Mappings exist.\n\n");
		return 1;
	}
	sprintf(cmd, "dmsetup status %s", cache);
	system(cmd);
	return SUCCESS;
}

int cache_device_stat_json(struct RC_PROFILE *rc_prof, char *cache)
{
	int rc = INVALID_VALUE;
	char cmd[NAMELEN] = {0};
	FILE *stream;
	char *buf = NULL, *dup = NULL, *token = NULL;
	struct RC_STATS *stats = NULL;

	if (rc_prof == NULL) {
		printf("  No RapidDisk-Cache Mappings exist.\n\n");
		return 1;
	}

	buf = (char *)calloc(1, BUFSZ);
	if (buf == NULL) {
		printf("%s: %s: calloc: %s\n", DAEMON, __func__, strerror(errno));
		return INVALID_VALUE;
	}

	stats = (struct RC_STATS *)calloc(1, sizeof(struct RC_STATS));
	if (stats == NULL) {
		printf("%s: calloc: %s\n", __func__, strerror(errno));
		if (buf) free(buf);
		return INVALID_VALUE;
	}

	/* This whole thing is ugly */
	sprintf(cmd, "OUTPUT=`dmsetup status %s|tail -n +2|sed -e 's/\\t//g' -e 's/ /_/g' -e 's/(/ /g' -e 's/)//g' -e 's/,_/ /g'`; echo $OUTPUT", cache);
	stream = popen(cmd, "r");
	if (stream) {
		while (fgets(buf, BUFSZ, stream) != NULL);
		pclose(stream);
	}

	sprintf(stats->device, "%s", cache);
	dup = strdup(buf);
	token = strtok((char *)dup, " "); /* reads */
	token = strtok(NULL, " ");
	stats->reads = atoi(token);
	token = strtok(NULL, " ");        /* writes */
	token = strtok(NULL, " ");
	stats->writes = atoi(token);
	token = strtok(NULL, " ");        /* cache hits */
	token = strtok(NULL, " ");
	stats->cache_hits = atoi(token);
	token = strtok(NULL, " ");        /* replacement */
	token = strtok(NULL, " ");
	stats->replacement = atoi(token);
	token = strtok(NULL, " ");        /* writes replacement */
	token = strtok(NULL, " ");
	stats->write_replacement = atoi(token);
	token = strtok(NULL, " ");        /* read invalidates */
	token = strtok(NULL, " ");
	stats->read_invalidates = atoi(token);
	token = strtok(NULL, " ");        /* write invalidates */
	token = strtok(NULL, " ");
	stats->write_invalidates = atoi(token);
	token = strtok(NULL, " ");        /* uncached reads */
	token = strtok(NULL, " ");
	stats->uncached_reads = atoi(token);
	token = strtok(NULL, " ");        /* uncached writes */
	token = strtok(NULL, " ");
	stats->uncached_writes = atoi(token);
	token = strtok(NULL, " ");        /* disk reads */
	token = strtok(NULL, " ");
	stats->disk_reads = atoi(token);
	token = strtok(NULL, " ");        /* disk writes */
	token = strtok(NULL, " ");
	stats->disk_writes = atoi(token);
	token = strtok(NULL, " ");        /* cache reads */
	token = strtok(NULL, " ");
	stats->cache_reads = atoi(token);
	token = strtok(NULL, " ");        /* cache writes */
	token = strtok(NULL, " ");
	stats->cache_writes = atoi(token);

	rc = json_cache_statistics(stats);

	if (dup) free(dup);
	if (stats) free(stats);
	if (buf) free(buf);
	return rc;
}

int cache_wb_device_stat_json(struct RC_PROFILE *rc_prof, char *cache)
{
	int rc = INVALID_VALUE;
	char cmd[NAMELEN] = {0};
	FILE *stream;
	char *buf = NULL, *dup = NULL, *token = NULL;
	struct WC_STATS *stats = NULL;

	if (rc_prof == NULL) {
		printf("  No RapidDisk-Cache Mappings exist.\n\n");
		return 1;
	}

	buf = (char *)calloc(1, BUFSZ);
	if (buf == NULL) {
		printf("%s: %s: calloc: %s\n", DAEMON, __func__, strerror(errno));
		return INVALID_VALUE;
	}

	stats = (struct WC_STATS *)calloc(1, sizeof(struct WC_STATS));
	if (stats == NULL) {
		printf("%s: calloc: %s\n", __func__, strerror(errno));
		return INVALID_VALUE;
	}

	sprintf(cmd, "OUTPUT=`dmsetup status %s`; echo $OUTPUT", cache);
	stream = popen(cmd, "r");
	if (stream) {
		while (fgets(buf, BUFSZ, stream) != NULL);
		pclose(stream);
	}

	sprintf(stats->device, "%s", cache);
	stats->expanded = FALSE;
	dup = strdup(buf);

	token = strtok((char *)dup, " ");
	token = strtok(NULL, " ");
	token = strtok(NULL, " ");
	token = strtok(NULL, " ");     /* errors */
	stats->errors = atoi(token);
	token = strtok(NULL, " ");     /* num blocks */
	stats->num_blocks = atoi(token);
	token = strtok(NULL, " ");     /* free blocks */
	stats->num_free_blocks = atoi(token);
	token = strtok(NULL, " ");     /* num wb blocks */
	stats->num_wb_blocks = atoi(token);
	token = strtok(NULL, " ");     /* num read requests */
	if (!token) goto abort_stat_collect;
	stats->expanded = TRUE;
	stats->num_read_req = atoi(token);
	token = strtok(NULL, " ");     /* num read cache hits */
	if (!token) goto abort_stat_collect;
	stats->num_read_cache_hits = atoi(token);
	token = strtok(NULL, " ");     /* num write requests */
	if (!token) goto abort_stat_collect;
	stats->num_write_req = atoi(token);
	token = strtok(NULL, " ");     /* num write uncommitted block hits */
	if (!token) goto abort_stat_collect;
	stats->num_write_uncommitted_blk_hits = atoi(token);
	token = strtok(NULL, " ");     /* num write committed block hits */
	if (!token) goto abort_stat_collect;
	stats->num_write_committed_blk_hits = atoi(token);
	token = strtok(NULL, " ");     /* num write cache bypassed */
	if (!token) goto abort_stat_collect;
	stats->num_write_cache_bypass = atoi(token);
	token = strtok(NULL, " ");     /* num write cache allocated */
	if (!token) goto abort_stat_collect;
	stats->num_write_cache_alloc = atoi(token);
	token = strtok(NULL, " ");     /* num writes blocked on freelist */
	if (!token) goto abort_stat_collect;
	stats->num_write_freelist_blocked = atoi(token);
	token = strtok(NULL, " ");     /* num flush requests */
	if (!token) goto abort_stat_collect;
	stats->num_flush_req = atoi(token);
	token = strtok(NULL, " ");     /* num discard requests */
	if (!token) goto abort_stat_collect;
	stats->num_discard_req = atoi(token);

abort_stat_collect:

	rc = json_cache_wb_statistics(stats);

	if (dup) free(dup);
	if (buf) free(buf);
	if (stats) free(stats);
	return rc;
}

int mem_device_attach(struct RD_PROFILE *prof, unsigned long long size)
{
	int dsk;
	FILE *fp = NULL;
	char string[BUFSZ] = {0}, name[16] = {0};

	/* echo "rapiddisk attach 65536" > /sys/kernel/rapiddisk/mgmt <- in bytes */
	for (dsk = 0; prof != NULL; dsk++) {
		strcat(string, ",");
		strcat(string, prof->device);
		prof = prof->next;
	}

	while (dsk >= 0) {
		sprintf(name, "rd%d", dsk);
		if (strstr(string, (const char *)name) == NULL) {
			break;
		}
		dsk--;
	}
	if ((fp = fopen(SYS_RDSK, "w")) == NULL) {
		printf("%s: fopen: %s: %s\n", __func__, SYS_RDSK, strerror(errno));
		return -ENOENT;
	}
	if (fprintf(fp, "rapiddisk attach %d %llu\n", dsk, (size * 1024 * 1024)) < 0) {
		printf("%s: fprintf: %s\n", __func__, strerror(errno));
		fclose(fp);
		return -EIO;
	}

	printf("Attached device rd%d of size %llu Mbytes\n", dsk, size);
	fclose(fp);
	return SUCCESS;
}

int mem_device_detach(struct RD_PROFILE *rd_prof, RC_PROFILE * rc_prof, char *string)
{
	int rc = INVALID_VALUE;
	FILE *fp = NULL;
	char *buf = NULL;

	/* echo "rapiddisk detach 1" > /sys/kernel/rapiddisk/mgmt */
	while (rd_prof != NULL) {
		if (strcmp(string, rd_prof->device) == SUCCESS)
			rc = SUCCESS;
		rd_prof = rd_prof->next;
	}
	if (rc != SUCCESS) {
		printf("Error. Device %s does not exist.\n", string);
		return INVALID_VALUE;
	}
	/* Check to make sure RapidDisk device isn't in a mapping */
	while (rc_prof != NULL) {
		if (strcmp(string, rc_prof->cache) == SUCCESS) {
			printf("Error. Unable to remove %s.\nThis RapidDisk device is currently"
				" mapped as a cache drive to %s.\n\n", string, rc_prof->device);
			return INVALID_VALUE;
		}
		rc_prof = rc_prof->next;
	}

	if ((buf = (char *)calloc(1, BUFSZ)) == NULL) {
		printf("%s: malloc: Unable to allocate memory.\n", __func__);
		return INVALID_VALUE;
	}

	/* Here we are starting to check to see if the device is mounted */
	if ((fp = fopen(ETC_MTAB, "r")) == NULL) {
		printf("%s: fopen: %s: %s\n", __func__, ETC_MTAB, strerror(errno));
		if (buf) free(buf);
		return -ENOENT;
	}
	fread(buf, BUFSZ, 1, fp);
	fclose(fp);
	if ((strstr(buf, string) != NULL)) {
		printf("%s is currently mounted. Please \"umount\" and retry.\n", string);
		if (buf) free(buf);
		return INVALID_VALUE;
	}

	/* This is where we begin to detach the block device */
	if ((fp = fopen(SYS_RDSK, "w")) == NULL) {
		printf("%s: fopen: %s: %s\n", __func__, SYS_RDSK, strerror(errno));
		if (buf) free(buf);
		return -ENOENT;
	}

	if (fprintf(fp, "rapiddisk detach %s\n", string + 2) < 0) {
		printf("%s: fprintf: %s\n", __func__, strerror(errno));
		if (buf) free(buf);
		fclose(fp);
		return -EIO;
	}
	printf("Detached device %s\n", string);
	fclose(fp);

	if (buf) free(buf);

	return SUCCESS;
}

int mem_device_resize(struct RD_PROFILE *prof, char *string, unsigned long long size)
{
	int rc = INVALID_VALUE, fd;
	FILE *fp = NULL;
	unsigned char file[NAMELEN] = {0};
	unsigned long long max_sectors = 0, rd_size = 0;

	/* echo "rapiddisk resize 1 131072 " > /sys/kernel/rapiddisk/mgmt */
	while (prof != NULL) {
		if (strcmp(string, prof->device) == SUCCESS) {
			rd_size = prof->size;
			rc = SUCCESS;
		}
		prof = prof->next;
	}
	if (rc != SUCCESS) {
		printf("Error. Device %s does not exist.\n", string);
		return -ENOENT;
	}

	sprintf(file, "/dev/%s", string);

	if ((fd = open(file, O_WRONLY)) < SUCCESS) {
		printf("%s: open: %s\n", __func__, strerror(errno));
		return -ENOENT;
	}

	if ((ioctl(fd, IOCTL_RD_GET_STATS, &max_sectors)) == INVALID_VALUE) {
		printf("%s: ioctl: %s\n", __func__, strerror(errno));
		return -EIO;
	}

	close(fd);

	if ((((size * 1024 * 1024) / BYTES_PER_BLOCK) <= (max_sectors)) || ((size * 1024) == (rd_size / 1024))) {
		printf("Error. Please specify a size larger than %llu Mbytes\n", (((max_sectors * BYTES_PER_BLOCK) / 1024) / 1024));
		return -EINVAL;
	}

	/* This is where we begin to detach the block device */
	if ((fp = fopen(SYS_RDSK, "w")) == NULL) {
		printf("%s: fopen: %s: %s\n", __func__, SYS_RDSK, strerror(errno));
		return -ENOENT;
	}

	if (fprintf(fp, "rapiddisk resize %s %llu\n", string + 2, (size * 1024 * 1024)) < 0) {
		printf("%s: fprintf: %s\n", __func__, strerror(errno));
		fclose(fp);
		return -EIO;
	}
	printf("Resized device %s to %llu Mbytes\n", string, size);
	fclose(fp);

	return 0;
}

int cache_device_map(struct RD_PROFILE *rd_prof, struct RC_PROFILE * rc_prof,
		     char *cache, char *source, int mode)
{
	int rc = INVALID_VALUE, node, fd;
	unsigned long long source_sz = 0, cache_sz = 0;
	FILE *fp = NULL;
	char *buf, string[BUFSZ] = {0}, name[NAMELEN] = {0}, str[NAMELEN - 6] = {0}, *dup = NULL, *token = NULL;

	while (rd_prof != NULL) {
		if (strcmp(cache, rd_prof->device) == SUCCESS) {
			rc = SUCCESS;
		}
		rd_prof = rd_prof->next;
	}
	if (rc != SUCCESS) {
		printf("Error. Device %s does not exist.\n", cache);
		return -ENOENT;
	}

	/* Check to make sure it is a normal block device found in /dev */
	if (strncmp(source, "/dev/", 5) != SUCCESS) {
		printf("Error. Source device does not seem to be a normal block device listed\n"
			"in the /dev directory path.\n\n");
		return INVALID_VALUE;
	}
	/* Check to make sure that cache/source devices are not in a mapping already */
	while (rc_prof != NULL) {
		if ((strcmp(cache, rc_prof->cache) == SUCCESS) || \
		    (strcmp(source+5, rc_prof->source) == SUCCESS)) {
			printf("Error. At least one of your cache/source devices is currently mapped to %s.\n\n",
				rc_prof->device);
			return INVALID_VALUE;
		}
		rc_prof = rc_prof->next;
	}

	if ((buf = (char *)calloc(1,BUFSZ)) == NULL) {
		printf("%s: malloc: Unable to allocate memory.\n", __func__);
		return INVALID_VALUE;
	}
	if ((fp = fopen(ETC_MTAB, "r")) == NULL) {
		printf("%s: fopen: %s: %s\n", __func__, ETC_MTAB, strerror(errno));
		if (buf) free(buf);
		return INVALID_VALUE;
	}
	fread(buf, BUFSZ, 1, fp);
	fclose(fp);
	if ((strstr(buf, cache) != NULL)) {
		printf("%s is currently mounted. Please \"umount\" and retry.\n", cache);
		if (buf) free(buf);
		return INVALID_VALUE;
	}
	if ((strstr(buf, source) != NULL)) {
		printf("%s is currently mounted. Please \"umount\" and retry.\n", source);
		if (buf) free(buf);
		return INVALID_VALUE;
	}

	if (buf) free(buf);

	if ((fd = open(source, O_RDONLY)) < SUCCESS) {
		printf("%s: open: %s\n", __func__, strerror(errno));
		return -ENOENT;
	}

	if (ioctl(fd, BLKGETSIZE, &source_sz) == INVALID_VALUE) {
		printf("%s: ioctl: %s\n", __func__, strerror(errno));
		close(fd);
		return -EIO;
	}
	close(fd);

	sprintf(name, "/dev/%s", cache);
	if ((fd = open(name, O_RDONLY)) < SUCCESS) {
		printf("%s: open: %s\n", __func__, strerror(errno));
		return -ENOENT;
	}

	if (ioctl(fd, BLKGETSIZE, &cache_sz) == INVALID_VALUE) {
		printf("%s: ioctl: %s\n", __func__, strerror(errno));
		close(fd);
		return -EIO;
	}
	close(fd);
	memset(name, 0x0, sizeof(name));

	dup = strdup(source);
	token = strtok((char *)dup, "/");
	while (token != NULL) {
		sprintf(str, "%s", token);
		token = strtok(NULL, "/");
	}
	if (mode == WRITETHROUGH)
		sprintf(name, "rc-wt_%s", str);
	else if (mode == WRITEBACK)    /* very dangerous mode */
		sprintf(name, "rc-wb_%s", str);
	else
		sprintf(name, "rc-wa_%s", str);

	memset(string, 0x0, BUFSZ);
	if (mode == WRITEBACK)    /* very dangerous mode */
		sprintf(string, "echo 0 %llu writecache s %s /dev/%s 4096 0|dmsetup create %s\n",
			source_sz, source, cache, name);
	else {
		/* echo 0 4194303 rapiddisk-cache /dev/sdb /dev/rd0 0 196608|dmsetup create rc-wt_sdb    */
		/* Param after echo 0 & 1: starting and ending offsets of source device                  *
		 * Param 3: always rapiddisk-cache; Param 4 & 5: path to source device and RapidDisk dev *
		 * Param 6: is the size of the cache  */
		sprintf(string, "echo 0 %llu rapiddisk-cache %s /dev/%s %llu %d|dmsetup create %s\n",
			source_sz, source, cache, cache_sz, mode, name);
	}

	if ((rc = system(string)) == SUCCESS) {
		printf("Command to map %s with %s and %s has been sent.\nVerify with \"-l\"\n\n",
			name, cache, source);
	} else
		printf("Error. Unable to create map. Please verify all input values are correct.\n\n");

	if (dup) free(dup);
	return rc;
}

int cache_device_unmap(struct RC_PROFILE *prof, char *string)
{
	int rc = INVALID_VALUE;
	FILE *fp = NULL;
	char *buf = NULL;
	char cmd[NAMELEN] = {0};

	/* dmsetup remove rc-wt_sdb */
	while (prof != NULL) {
		if (strcmp(string, prof->device) == SUCCESS)
			rc = SUCCESS;
		prof = prof->next;
	}
	if (rc != SUCCESS) {
		printf("Error. Cache target %s does not exist.\n", string);
		return -ENOENT;
	}

	if ((buf = (char *)calloc(1,BUFSZ)) == NULL) {
		printf("%s: malloc: Unable to allocate memory.\n", __func__);
		return -ENOMEM;
	}

	/* Here we are starting to check to see if the device is mounted */
	if ((fp = fopen(ETC_MTAB, "r")) == NULL) {
		printf("%s: fopen: %s: %s\n", __func__, ETC_MTAB, strerror(errno));
		if (buf) free(buf);
		return -ENOENT;
	}
	fread(buf, BUFSZ, 1, fp);
	fclose(fp);
	if ((strstr(buf, string) != NULL)) {
		printf("%s is currently mounted. Please \"umount\" and retry.\n", string);
		if (buf) free(buf);
		return -EBUSY;
	}
	if (buf) free(buf);
	if (strstr(string, "rc-wb") != NULL) {
		sprintf(cmd, "dmsetup message %s 0 flush\n", string);
		if ((rc = system(cmd)) != SUCCESS)
			printf("Unable to flush dirty cache data to %s\n", string);
	}

	sprintf(cmd, "dmsetup remove %s\n", string);
	if ((rc = system(cmd)) == SUCCESS)
		printf("Command to unmap %s has been sent\nVerify with \"-l\"\n\n", string);
	else {
		printf("Error. Unable to unmap %s. Please check to make sure "
		       "nothing is wrong.n\n", string);
	}
	return rc;
}

int mem_device_flush(struct RD_PROFILE *rd_prof, RC_PROFILE *rc_prof, char *string)
{
	int fd, rc = INVALID_VALUE;
	char file[NAMELEN] = {0}, *buf = NULL;
	FILE *fp = NULL;

	while (rd_prof != NULL) {
		if (strcmp(string, rd_prof->device) == SUCCESS)
			rc = SUCCESS;
		rd_prof = rd_prof->next;
	}
	if (rc != SUCCESS) {
		printf("Error. Device %s does not exist.\n", string);
		return -ENOENT;
	}
	/* Check to make sure RapidDisk device isn't in a mapping */
	while (rc_prof != NULL) {
		if (strcmp(string, rc_prof->cache) == SUCCESS) {
			printf("Error. Unable to remove %s.\nThis RapidDisk device "
			       "is currently mapped as a cache drive to %s.\n\n",
			       string, rc_prof->device);
			return -EBUSY;
		}
		rc_prof = rc_prof->next;
	}

	if ((buf = (char *)calloc(1, BUFSZ)) == NULL) {
		printf("%s: malloc: Unable to allocate memory.\n", __func__);
		return -ENOMEM;
	}

	/* Here we are starting to check to see if the device is mounted */
	if ((fp = fopen(ETC_MTAB, "r")) == NULL) {
		printf("%s: fopen: %s: %s\n", __func__, ETC_MTAB, strerror(errno));
		if (buf) free(buf);
		return -ENOENT;
	}
	fread(buf, BUFSZ, 1, fp);
	fclose(fp);
	if ((strstr(buf, string) != NULL)) {
		printf("%s is currently mounted. Please \"umount\" and retry.\n", string);
		if (buf) free(buf);
		return -EBUSY;
	}
	if (buf) free(buf);
	sprintf(file, "/dev/%s", string);

	if ((fd = open(file, O_WRONLY)) < SUCCESS) {
		printf("%s: open: %s\n", __func__, strerror(errno));
		return -ENOENT;
	}

	if (ioctl(fd, IOCTL_RD_BLKFLSBUF, 0) == INVALID_VALUE) {
		printf("%s: ioctl: %s\n", __func__, strerror(errno));
		close(fd);
		return -EIO;
	}
	close(fd);
	printf("Flushed all data from device %s\n", string);

	return SUCCESS;
}

int mem_device_lock(struct RD_PROFILE *rd_prof, char *string, bool lock)
{
	int fd, rc = INVALID_VALUE, state = (unsigned char)lock;
	char file[NAMELEN] = {0};

	while (rd_prof != NULL) {
		if (strcmp(string, rd_prof->device) == SUCCESS) {
			rc = SUCCESS;
		}
		rd_prof = rd_prof->next;
	}

	if (rc != SUCCESS) {
		printf("Error. Device %s does not exist.\n", string);
		return -ENOENT;
	}

	sprintf(file, "/dev/%s", string);

	if ((fd = open(file, O_WRONLY)) < SUCCESS) {
		printf("%s: open: %s\n", __func__, strerror(errno));
		return -ENOENT;
	}

	if ((ioctl(fd, BLKROSET, &state)) == INVALID_VALUE) {
		printf("%s: ioctl: %s\n", __func__, strerror(errno));
		close(fd);
		return -EIO;
	}

	close(fd);
	printf("Device %s is now set to %s.\n", string, ((lock == TRUE) ? "read-only" : "read-write"));

	return SUCCESS;
}

int mem_device_lock_status(char *string)
{
	int fd, rc = INVALID_VALUE;
	char file[NAMELEN] = {0};

	sprintf(file, "/dev/%s", string);

	if ((fd = open(file, O_WRONLY)) < SUCCESS)
		return -ENOENT;

<<<<<<< HEAD
	if((ioctl(fd, BLKROGET, &rc)) == INVALID_VALUE) {
		close(fd);
=======
	if ((ioctl(fd, BLKROGET, &rc)) == INVALID_VALUE)
>>>>>>> 82eebdde
		return -EIO;
	}

	close(fd);

	return rc;
}

unsigned long long mem_device_get_usage( char *string)
{
	int fd;
	unsigned long long rc = INVALID_VALUE;
	char file[NAMELEN] = {0};

	sprintf(file, "/dev/%s", string);

	if ((fd = open(file, O_WRONLY)) < SUCCESS)
		return -ENOENT;

	if((ioctl(fd, RD_GET_USAGE, &rc)) == INVALID_VALUE) {
		close(fd);
		return -EIO;
	}

	return (rc * PAGE_SIZE);
}<|MERGE_RESOLUTION|>--- conflicted
+++ resolved
@@ -89,7 +89,7 @@
 			}
 			strcpy(prof->device, (char *)list[n]->d_name);
 			sprintf(file, "%s/%s", SYS_BLOCK, list[n]->d_name);
-			prof->size = (BYTES_PER_SECTOR * strtoll(read_info(file, "size"), NULL, 10));
+			prof->size = (BYTES_PER_SECTOR * strtoull(read_info(file, "size"), NULL, 10));
 			prof->lock_status = mem_device_lock_status(prof->device);
 			prof->usage = mem_device_get_usage(prof->device);
 
@@ -395,8 +395,8 @@
 	rc = json_cache_wb_statistics(stats);
 
 	if (dup) free(dup);
+	if (stats) free(stats);
 	if (buf) free(buf);
-	if (stats) free(stats);
 	return rc;
 }
 
@@ -424,7 +424,8 @@
 		printf("%s: fopen: %s: %s\n", __func__, SYS_RDSK, strerror(errno));
 		return -ENOENT;
 	}
-	if (fprintf(fp, "rapiddisk attach %d %llu\n", dsk, (size * 1024 * 1024)) < 0) {
+	if (fprintf(fp, "rapiddisk attach %d %llu\n", dsk,
+		(size * 1024 * 1024)) < 0) {
 		printf("%s: fprintf: %s\n", __func__, strerror(errno));
 		fclose(fp);
 		return -EIO;
@@ -505,7 +506,7 @@
 {
 	int rc = INVALID_VALUE, fd;
 	FILE *fp = NULL;
-	unsigned char file[NAMELEN] = {0};
+	char file[NAMELEN] = {0};
 	unsigned long long max_sectors = 0, rd_size = 0;
 
 	/* echo "rapiddisk resize 1 131072 " > /sys/kernel/rapiddisk/mgmt */
@@ -530,6 +531,7 @@
 
 	if ((ioctl(fd, IOCTL_RD_GET_STATS, &max_sectors)) == INVALID_VALUE) {
 		printf("%s: ioctl: %s\n", __func__, strerror(errno));
+		close(fd);
 		return -EIO;
 	}
 
@@ -841,12 +843,8 @@
 	if ((fd = open(file, O_WRONLY)) < SUCCESS)
 		return -ENOENT;
 
-<<<<<<< HEAD
 	if((ioctl(fd, BLKROGET, &rc)) == INVALID_VALUE) {
 		close(fd);
-=======
-	if ((ioctl(fd, BLKROGET, &rc)) == INVALID_VALUE)
->>>>>>> 82eebdde
 		return -EIO;
 	}
 
@@ -855,7 +853,7 @@
 	return rc;
 }
 
-unsigned long long mem_device_get_usage( char *string)
+unsigned long long mem_device_get_usage(char *string)
 {
 	int fd;
 	unsigned long long rc = INVALID_VALUE;
@@ -866,10 +864,11 @@
 	if ((fd = open(file, O_WRONLY)) < SUCCESS)
 		return -ENOENT;
 
-	if((ioctl(fd, RD_GET_USAGE, &rc)) == INVALID_VALUE) {
+	if ((ioctl(fd, RD_GET_USAGE, &rc)) == INVALID_VALUE) {
 		close(fd);
 		return -EIO;
 	}
+	close(fd);
 
 	return (rc * PAGE_SIZE);
 }